#!/bin/bash
########################################################################################################
# Licensed under the Apache License, Version 2.0 (the "License");
# you may not use this file except in compliance with the License.
# You may obtain a copy of the License at
#
# http://www.apache.org/licenses/LICENSE-2.0
#
# Unless required by applicable law or agreed to in writing, software
# distributed under the License is distributed on an "AS IS" BASIS,
# WITHOUT WARRANTIES OR CONDITIONS OF ANY KIND, either express or implied.
# See the License for the specific language governing permissions and
# limitations under the License.
########################################################################################################
#
# Bash script to automate installation of Security Monkey.
#
# This script assumes that you're going to run Security Monkey on an Ubuntu EC2 Instance in AWS.
#
# This script will work for a Postgres DB installation on both RDS and localhost.
#
# Written by :: markofu <marko@hillick.net>
# Date :: September 2014
#
# Improved and Tidied by :: cbarrac
# Date :: August 2015
#
# Version History :: 
#
<<<<<<< HEAD
#       0.1 :: 2014/09/16        :: First version submitted to Netflix Develop Branch. Few issues.
#       0.2 :: 2014/10/02        :: Fixed a few aesthetics.
#       0.3 :: 2014/10/16        :: Config-deploy file now takes in any user & usage recommendations.
#                                   Removing the Postgres password prompt
#       0.4 :: 2014/10/30        :: Removing the supervisorctl commands as not required
#       0.5 :: 2015/08/11-12     :: Modified supervisor file name & updated package contents to reflect
#                                   changes since Dart & Angular JS
#       0.5.1 :: 2015/08/24-25   :: Typos, ownership & SECURITY_TEAM_EMAIL should be an array
=======
#       0.1 :: 2014/09/16     :: First version submitted to Netflix Develop Branch. Few issues.
#       0.2 :: 2014/10/02     :: Fixed a few aesthetics.
#       0.3 :: 2014/10/16     :: Config-deploy file now takes in any user & usage recommendations.
#                                Removing the Postgres password prompt
#       0.4 :: 2014/10/30     :: Removing the supervisorctl commands as not required
#       0.5 :: 2015/09/01     :: Update for v0.3.8. Add dart support. Some cleanup.
>>>>>>> 553754e3
#
# To Do :: 
#         Fix bug with password containing !
#
########################################################################################################
 
set -e 

### Declaring some variables

USAGE="Usage: ./$(basename $0) [-hv] [-d arg] [-e arg] [-i arg] [-n arg] [-p arg] [-r arg] [-s arg] [-u arg] [-w arg].

Ensure that the script is executable, for example, with permissions of 755 (rwxr_xr_x) using 'chmod 755 $(basename $0)'

For example - 

              ./$(basename $0) -d 10.11.1.11 -e cert_email@secmonkey.com -i 10.10.10.10 -n ec2-10-10-10-10.us-west-1.compute.amazonaws.com -p SuperSecretPasswordYo -r recipient@secmonkey.com -s sender@secmonkey.com -u postgres -w secmonkey.com
    
              ./$(basename $0) -h 

              ./$(basename $0) -v
    

CLI switches - 
              -d  >> Hostname or IP Address of the Postgres Database
              -e  >> Email Address used for SSL Cert for the Security Monkey Instance
              -i  >> IP Address (what you want the hostname resolve to) of the SecurityMonkey Instance
              -h  >> Prints this message
              -n  >> Hostname of the SecurityMonkey Instance
              -p  >> Password for the Postgres DB on the SecurityMonkey Instance
              -r  >> Recipient Email Address for the Security Monkey Notifications
              -s  >> Sender Email Address for the Security Monkey Notifications
              -u  >> Postgres DB User
              -v  >> Version of the $(basename $0) script
              -w  >> Site (Domain) be used for the self-signed certificate
    "

VERSION="0.5"
ARGS=$#

err_code=10
f_hosts="/etc/hosts"
f_hostname="/etc/hostname"
f_lsb="/etc/lsb-release"
f_debug="/var/tmp/sec_monkey_install_debug.log"
f_nginx_site_a="/etc/nginx/sites-available/securitymonkey.conf"
f_nginx_site_e="/etc/nginx/sites-enabled/securitymonkey.conf"
f_nginx_default="/etc/nginx/sites-enabled/default"
f_pgpass="$HOME/.pgpass"

### Function to check that the script is being run with options.

check_opt ()
{
    if [ $ARGS -eq 0 ]
    then
        echo -e "\nPlease run with valid options! Help is printed with '-h'.\n"
        echo -e "\n$USAGE\n"
        ($err_code++) && exit $(expr $err_code - 1) 
    elif [ $ARGS -gt 20 ]
    then
        echo -e "\nPlease examine the usage options for this script - you can only have a maximum of 7 command line switches!\n" && echo -e "\n$USAGE\n"
        ($err_code++) && exit $(expr $err_code - 1) 
    fi
}

### Function to check that the script only runs with appropriate options when looking for help or version

check_opt_one ()
{
    if [ $ARGS -gt 2 ]
    then 
        echo -e "\nPlease run with only one option! Help is printed with '-h'.\n"
        echo -e "\n$USAGE\n"
        ($err_code++) && exit $(expr $err_code - 1) 
    fi
}

### Parsing cli options

parse_arg ()
{
    for arg in "$@"
    do
        case $arg in
             -d|--database) # Hostname or IP Address of the Postgres Database
                 db=$2
                 shift 2
                 ;;
             -e|--email) # Email Address used for SSL Cert for the Security Monkey Instance
                 email=$2
                 shift 2
                 ;;
             -h|--help)
                 check_opt_one
                 echo -e "\n$USAGE\n"
                 exit 0;
                 ;;
             -i|--ip) # IP Address of the SecurityMonkey Instance
                 real_ip=$2
                 shift 2
                 ;;
             -n|--name) # Hostname of the SecurityMonkey Instance
                 name=$2
                 shift 2
                 ;;
             -p|--password) # Password for the Postgres DB on the SecurityMonkey Instance
                 password=$2
                 shift 2
                 ;;
             -r|--recipient) # Recipient Email Address that receives Security Monkey Notifications
                 recipient=$2
                 shift 2
                 ;;
             -s|--sender) # Sender Email Address for the Security Monkey Notifications
                 sender=$2
                 shift 2
                 ;;
             -u|--user) # Postgres DB User
                 user=$2
                 shift 2
                 ;;
             -v|--version)
                 check_opt_one
                 echo -e "\nVersion $VERSION.\n"
                 exit 0;
                 ;;
             -w|--website) # Site (Domain) be used for the self-signed certificate
                 website=$2
                 shift 2
                 ;;
        esac
    done
}

### Function set locales as it's typically screwed up in Ubuntu on AWS after inital install

fix_locales ()
{
	export LANGUAGE=en_US.UTF-8
	export LANG=en_US.UTF-8
	export LC_ALL=en_US.UTF-8
	/usr/sbin/locale-gen en_US.UTF-8
	sudo dpkg-reconfigure locales
}

### Fuction to Clear Bash History

clear_hist ()
{
    cat /dev/null > ~/.bash_history && history -c
}

### Function to Create Static Variables

create_static_var ()
{
    dir_net="/var/tmp/net" 					# This script is typically copied up to /var/tmp and the net tarball is untarred there
    dir_sm="/apps/security_monkey"
    dir_config="$dir_sm/env-config"  				# Config Directory in Security Monkey
    dir_super="$dir_sm/supervisor"  				# Supervisor Directory in Security Monkey
    dir_nginx_log="/var/log/nginx/log"
    dir_ssl="/etc/ssl"
    file_deploy="$dir_config/config-deploy.py"
    file_ini="$dir_super/security_monkey.conf"
    file_rc="$HOME/.bashrc"

    if [ -d $dir_sm ]
    then
        echo -e "\n$dir_sm already exists\n" > $f_debug
    else
        sudo mkdir -p $dir_sm
    fi
    
    export SECURITY_MONKEY_SETTINGS="$file_deploy"		# SECURITY_MONKEY_SETTINGS variable should point to the config-deploy.py file
    exec "$@"

    if grep -Fq "export SECURITY_MONKEY_SETTINGS=" $file_rc
    then
        echo -e "\nEnv Variable SECURITY_MONKEY_SETTINGS already exists in $file_rc\n" >> $f_debug
    else
        echo -e "\n# Security Monkey Settings\nexport SECURITY_MONKEY_SETTINGS=\"$file_deploy\"\n" | sudo tee -ai $file_rc # Adding to the local .bashrc file
    fi
    . ~/.bashrc
}

#### Function Definitions Start ###

check_ubuntu ()
{
    if grep -Fxq DISTRIB_ID=Ubuntu $f_lsb
    then
        echo -e "\nYou're running Ubuntu, gg :)\n" >> $f_debug
    else
        echo -e "\nYou don't seem to be running a Ubuntu distro, sorry :( Please only run this on Ubuntu! Now exiting.....\n" && ($err_code++) && exit $(expr $err_code - 1)
    fi
}

### Hostnname
create_host ()
{
	echo -e "\nThis Security Monkey instance has a real ip of $real_ip and a hostname of $name....\n"
	# Checking if the IP of the Security Monkey Instance is in Hosts file
    if grep -Fq $real_ip $f_hosts
    then
        echo -e "\n$real_ip is in the $f_hosts file already, moving on.....\n" >> $f_debug
    else
        echo -e "\n$real_ip	$name\n" | sudo tee -ai $f_hosts >> $f_debug
    fi

    sudo hostname $name # Just ensuring that the hostname is correctly set as per the cli prior to install

	# Checking if the hostname of the Security Monkey Instance is in Hostname file
    if grep -Fqi $name $f_hostname
    then
        echo -e "\nHostname for $real_ip is $name and is in $f_hostname.\n" >> $f_debug
    else
        sudo sed -i.bak -e"s/ip.*/\${name}/i" $f_hostname
    fi
}

### Install pre-reqs

install_post ()
{
    echo -e "\nInstalling Postgres on the localhost so must NOT be using a RDS, let's hope so.....\n"
    sudo apt-get install -y postgresql postgresql-contrib 
}

install_pre ()
{
<<<<<<< HEAD
    sudo apt-get update && sudo apt-get install -y python-pip python-dev python-psycopg2 libpq-dev nginx supervisor git postgresql-client libyaml-dev libffi-dev
=======
    sudo apt-get update && sudo apt-get install -y python-pip python-dev python-psycopg2 libpq-dev nginx supervisor git postgresql-client libyaml-dev swig libffi-dev
>>>>>>> 553754e3
    if (($db)) # Checking if the $db variable is an arithmetic operator
    then
        [[ $db =~ 127.0.0.1 ]] && install_post
    elif [[ $db -eq localhost ]]
    then
        install_post
    else
       echo -e "\nNot installing Postgres on the localhost so must be using a RDS, let's hope so.....\n"
    fi
}

# Connect to the 'postgres' db (assumed to be your default db)
# Modify user password and create secmonkey db
create_db ()
{
    echo -e "Creating a .pgpass file in the home directory to remove the password prompt for the psql commands....\n"
	
    echo "$db:5432:postgres:$user:$password" > $f_pgpass && chmod 0600 $f_pgpass # Postgres DB on RDS always listens on tcp 5432, I currently don't believe it's necessary to change the listening port to a variable from the cli & connecting to the 'postgres' db

    echo -e "We will now create a Postgres DB user as per your CLI options....\n"

    psql -U $user -d postgres -h $db -c "alter user $user with password '$password';" -w
    sleep 3

    existing_db="$(psql -U $user -h $db -d postgres -t -c "SELECT datname FROM pg_database WHERE datname = 'secmonkey'")"
    if [[ "$existing_db" != " secmonkey" ]]; then
      echo -e "\nWe will now create the _secmonkey_ DB user as per your CLI options....\n"
      psql -U $user -h $db -d postgres -c 'CREATE DATABASE secmonkey' -w
    else
      echo "Existing database detected, so using it"
    fi
    rm $f_pgpass # Clearing up after and removing the Postgres password file
}

# The following functions are used to create the security_monkey.ini and config_deploy.py files respectively.
# They are called subsequently by various db scripts

create_ini_file ()
{
    sudo rm $file_ini

cat << EOF | sudo tee -ai $file_ini
[unix_http_server]
file=/tmp/supervisor.sock

[supervisorctl]
serverurl=unix:///tmp/supervisor.sock

[rpcinterface:supervisor]
supervisor.rpcinterface_factory=supervisor.rpcinterface:make_main_rpcinterface

[supervisord]
logfile=/tmp/securitymonkey.log
logfile_maxbytes=50MB
logfile_backups=2
loglevel=trace
pidfile=/tmp/supervisord.pid
nodaemon=false
minfds=1024
minprocs=200
user=ubuntu

[program:securitymonkey]
command=python $dir_sm/manage.py run_api_server
environment=SECURITY_MONKEY_SETTINGS="$file_deploy"

[program:securitymonkeyscheduler]
command=python $dir_sm/manage.py start_scheduler

directory=$dir_sm
environment=PYTHONPATH='$dir_sm/',SECURITY_MONKEY_SETTINGS="$file_deploy"
user=ubuntu
autostart=true
autorestart=true
EOF

}

create_config_file ()
{
    sudo rm $file_deploy
    SECRET_KEY=$(head -c 200 /dev/urandom | tr -dc a-z0-9A-Z | head -c 32; echo)
    SECURITY_PASSWORD_SALT=$(head -c 200 /dev/urandom | tr -dc a-z0-9A-Z | head -c 32; echo)

cat << EOF | sudo tee -ai $file_deploy
# Insert any config items here.
# This will be fed into Flask/SQLAlchemy inside security_monkey/__init__.py

LOG_LEVEL = "DEBUG"
LOG_FILE = "security_monkey-deploy.log"

SQLALCHEMY_DATABASE_URI = 'postgresql://$user:$password@$db:5432/secmonkey'

SQLALCHEMY_POOL_SIZE = 50
SQLALCHEMY_MAX_OVERFLOW = 15
ENVIRONMENT = 'ec2'
USE_ROUTE53 = False
FQDN = '$name'
API_PORT = '5000'
WEB_PORT = '443'
FRONTED_BY_NGINX = True
NGINX_PORT = '443'
WEB_PATH = '/static/ui.html'

SECRET_KEY = '${SECRET_KEY}'

MAIL_DEFAULT_SENDER = '$sender'
SECURITY_REGISTERABLE = True
SECURITY_CONFIRMABLE = False
SECURITY_RECOVERABLE = False
SECURITY_PASSWORD_HASH = 'bcrypt'
SECURITY_PASSWORD_SALT = '${SECURITY_PASSWORD_SALT}'
SECURITY_POST_LOGIN_VIEW = 'https://$name'

# This address gets all change notifications
SECURITY_TEAM_EMAIL = ['$recipient']
EOF

}

### Cloning the SecurityMonkey repo from Github & Installs SecurityMonkey

clone_install ()
{
    sudo git clone https://github.com/Netflix/security_monkey.git $dir_sm
    sudo chown -R ubuntu:ubuntu $dir_sm
    cd $dir_sm && sudo python setup.py install

    create_config_file
    
    sudo -E python $dir_sm/manage.py db upgrade 			# Need to keep local environment variables when sudo to python because we need to know where SECURITY_HOME_SETTINGS is. Hence, "-E".
    clear_hist
}

### Automating the creation of the self-signed certificate

create_ss_cert ()
{
    if [ -z "$website" ]
    then
        echo -e "\n$USAGE\n"
  	    ($err_code++) && exit $(expr $err_code - 1)
  	fi

# Generate a passphrase
PASSPHRASE=$(head -c 500 /dev/urandom | tr -dc a-z0-9A-Z | head -c 128; echo)

# Certificate details; replace items in angle brackets with your own info
subj="
C=US
ST=OR
O=Riot Games
localityName=PO
commonName=$website
organizationalUnitName=InfoSec
emailAddress=$email
"

# Generate the server private key
echo -e "\nGenerating the server private key.....\n"
sudo openssl genrsa -des3 -out $website.key -passout pass:$PASSPHRASE 2048
echo $PASSPHRASE
# Generate the CSR
echo -e "\nGenerating the CSR.....\n"
sudo openssl req \
    -new \
    -batch \
    -subj "$(echo -n "$subj" | tr "\n" "/")" \
    -key $website.key \
    -out $website.csr \
    -passin pass:$PASSPHRASE

cp $website.key $website.key.org

# Strip the password so we don't have to type it every time we restart nginx
echo -e "\nStripping the password from the site key.....\n"
sudo openssl rsa -in $website.key.org -out $dir_ssl/private/server.key -passin pass:$PASSPHRASE

# Generate the cert (good for 3 years)
echo -e "\nGenerating the 3-year cert...\n"
sudo openssl x509 -req -days 1095 -in $website.csr -signkey $dir_ssl/private/server.key -out $dir_ssl/certs/server.crt
}

### this function configures .ini file & starts the supervisor process

cs_supervisor ()
{
    create_ini_file

    sudo -E supervisord -c $file_ini
}

### This function configures nginx
config_nginx ()
{
    sudo mkdir -p $dir_nginx_log
    sudo touch $dir_nginx_log/securitymonkey.access.log
    sudo touch $dir_nginx_log/securitymonkey.error.log

    [[ -s $f_nginx_site_a ]] && sudo cp $f_nginx_site_a $f_nginx_site_a.$(date +%Y-%m-%d) && sudo rm $f_nginx_site_a

cat << EOF | sudo tee -ai $f_nginx_site_a
server {
   listen      0.0.0.0:443 ssl;
   ssl_certificate /etc/ssl/certs/server.crt;
   ssl_certificate_key /etc/ssl/private/server.key;
   access_log  /var/log/nginx/log/securitymonkey.access.log;
   error_log   /var/log/nginx/log/securitymonkey.error.log;

    location /register {
        proxy_read_timeout 120;
        proxy_pass  http://127.0.0.1:5000;
        proxy_next_upstream error timeout invalid_header http_500 http_502 http_503 http_504;
        proxy_redirect off;
        proxy_buffering off;
        proxy_set_header        Host            \$host;
        proxy_set_header        X-Real-IP       \$remote_addr;
        proxy_set_header        X-Forwarded-For \$proxy_add_x_forwarded_for;
    }

    location /logout {
        proxy_read_timeout 120;
        proxy_pass  http://127.0.0.1:5000;
        proxy_next_upstream error timeout invalid_header http_500 http_502 http_503 http_504;
        proxy_redirect off;
        proxy_buffering off;
        proxy_set_header        Host            \$host;
        proxy_set_header        X-Real-IP       \$remote_addr;
        proxy_set_header        X-Forwarded-For \$proxy_add_x_forwarded_for;
    }

    location /login {
        proxy_read_timeout 120;
        proxy_pass  http://127.0.0.1:5000;
        proxy_next_upstream error timeout invalid_header http_500 http_502 http_503 http_504;
        proxy_redirect off;
        proxy_buffering off;
        proxy_set_header        Host            \$host;
        proxy_set_header        X-Real-IP       \$remote_addr;
        proxy_set_header        X-Forwarded-For \$proxy_add_x_forwarded_for;
    }

    location /api {
        proxy_read_timeout 120;
        proxy_pass  http://127.0.0.1:5000;
        proxy_next_upstream error timeout invalid_header http_500 http_502 http_503 http_504;
        proxy_redirect off;
        proxy_buffering off;
        proxy_set_header        Host            \$host;
        proxy_set_header        X-Real-IP       \$remote_addr;
        proxy_set_header        X-Forwarded-For \$proxy_add_x_forwarded_for;
    }

    location /static {
        rewrite ^/static/(.*)$ /$1 break;
        root /apps/security_monkey/security_monkey/static;
        index ui.html;
    }

    location / {
        root /apps/security_monkey/security_monkey/static;
        index ui.html;
    }

}
EOF

    [[ ! -e $f_nginx_site_e ]] && sudo ln -s $f_nginx_site_a $f_nginx_site_e # Symlink the available site to the enabled site
    [[ -e $f_nginx_default ]] && sudo rm $f_nginx_default # removing the default site
    sudo service nginx restart
    clear_hist
}

### Install Dart and build static website content 
build_static () 
{
    curl https://dl-ssl.google.com/linux/linux_signing_key.pub | sudo apt-key add -
    curl https://storage.googleapis.com/download.dartlang.org/linux/debian/dart_stable.list > dart_stable.list
    sudo mv dart_stable.list /etc/apt/sources.list.d/dart_stable.list
    sudo apt-get update
    sudo apt-get install -y dart

    cd /apps/security_monkey/dart
    /usr/lib/dart/bin/pub get
    /usr/lib/dart/bin/pub build
    mkdir -p /apps/security_monkey/security_monkey/static
    cp -R /apps/security_monkey/dart/build/web/* /apps/security_monkey/security_monkey/static/
    sudo chown -R ubuntu:ubuntu $dir_sm
}

### Main :: Running the functions ###

check_opt $@

parse_arg $@

check_ubuntu

fix_locales

create_host

create_static_var

install_pre

create_db

clone_install

build_static

cs_supervisor

create_ss_cert

config_nginx<|MERGE_RESOLUTION|>--- conflicted
+++ resolved
@@ -27,7 +27,7 @@
 #
 # Version History :: 
 #
-<<<<<<< HEAD
+#
 #       0.1 :: 2014/09/16        :: First version submitted to Netflix Develop Branch. Few issues.
 #       0.2 :: 2014/10/02        :: Fixed a few aesthetics.
 #       0.3 :: 2014/10/16        :: Config-deploy file now takes in any user & usage recommendations.
@@ -36,14 +36,7 @@
 #       0.5 :: 2015/08/11-12     :: Modified supervisor file name & updated package contents to reflect
 #                                   changes since Dart & Angular JS
 #       0.5.1 :: 2015/08/24-25   :: Typos, ownership & SECURITY_TEAM_EMAIL should be an array
-=======
-#       0.1 :: 2014/09/16     :: First version submitted to Netflix Develop Branch. Few issues.
-#       0.2 :: 2014/10/02     :: Fixed a few aesthetics.
-#       0.3 :: 2014/10/16     :: Config-deploy file now takes in any user & usage recommendations.
-#                                Removing the Postgres password prompt
-#       0.4 :: 2014/10/30     :: Removing the supervisorctl commands as not required
-#       0.5 :: 2015/09/01     :: Update for v0.3.8. Add dart support. Some cleanup.
->>>>>>> 553754e3
+#       0.5.2 :: 2015/09/01      :: Update for v0.3.8. Add dart support. Some cleanup.
 #
 # To Do :: 
 #         Fix bug with password containing !
@@ -275,11 +268,7 @@
 
 install_pre ()
 {
-<<<<<<< HEAD
     sudo apt-get update && sudo apt-get install -y python-pip python-dev python-psycopg2 libpq-dev nginx supervisor git postgresql-client libyaml-dev libffi-dev
-=======
-    sudo apt-get update && sudo apt-get install -y python-pip python-dev python-psycopg2 libpq-dev nginx supervisor git postgresql-client libyaml-dev swig libffi-dev
->>>>>>> 553754e3
     if (($db)) # Checking if the $db variable is an arithmetic operator
     then
         [[ $db =~ 127.0.0.1 ]] && install_post
